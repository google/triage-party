--- conflicted
+++ resolved
@@ -16,11 +16,8 @@
 
 import (
 	"fmt"
-<<<<<<< HEAD
 	"github.com/google/triage-party/pkg/provider"
-=======
 	"runtime"
->>>>>>> 289748ac
 	"strings"
 	"time"
 
