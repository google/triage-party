package hubbub

import (
	"github.com/google/triage-party/pkg/constants"
	"github.com/google/triage-party/pkg/provider"
	"strings"
	"sync"
	"time"

	"github.com/davecgh/go-spew/spew"
	"github.com/hokaccha/go-prettyjson"

	"context"
	"github.com/google/triage-party/pkg/logu"
	"github.com/google/triage-party/pkg/tag"
	"k8s.io/klog/v2"
)

// Search for GitHub issues or PR's
func (h *Engine) SearchAny(ctx context.Context, sp provider.SearchParams) ([]*Conversation, time.Time, error) {
	cs, ts, err := h.SearchIssues(ctx, sp)
	if err != nil {
		return cs, ts, err
	}

	pcs, pts, err := h.SearchPullRequests(ctx, sp)
	if err != nil {
		return cs, ts, err
	}

	if pts.After(ts) {
		ts = pts
	}

	return append(cs, pcs...), ts, nil
}

// Search for GitHub issues or PR's
<<<<<<< HEAD
func (h *Engine) SearchIssues(ctx context.Context, sp provider.SearchParams) ([]*Conversation, time.Time, error) {
	sp.Filters = openByDefault(sp)
	klog.V(1).Infof(
		"Gathering raw data for %s/%s search %s - newer than %s",
		sp.Repo.Organization,
		sp.Repo.Project,
		sp.Filters,
		logu.STime(sp.NewerThan),
	)
=======
func (h *Engine) SearchIssues(ctx context.Context, org string, project string, fs []Filter, newerThan time.Time, hidden bool) ([]*Conversation, time.Time, error) {
	fs = openByDefault(fs)
	klog.Infof("Gathering raw data for %s/%s issues %s - newer than %s", org, project, fs, logu.STime(newerThan))
>>>>>>> 289748ac
	var wg sync.WaitGroup

	var open []*provider.Issue
	var closed []*provider.Issue
	var err error

	age := time.Now()

	wg.Add(1)
	go func() {
		defer wg.Done()

		sp.State = constants.OpenState
		if sp.Repo.Host == constants.GitlabProviderHost {
			sp.State = constants.OpenedState
		}

		oi, ots, err := h.cachedIssues(ctx, sp)
		if err != nil {
			klog.Errorf("open issues: %v", err)
			return
		}
		if ots.Before(age) {
			age = ots
		}
		open = oi
		klog.V(1).Infof("%s/%s open issue count: %d", sp.Repo.Organization, sp.Repo.Project, len(open))
	}()

	wg.Add(1)
	go func() {
		defer wg.Done()
		if !NeedsClosed(sp.Filters) {
			return
		}

		sp.State = constants.ClosedState
		sp.UpdateAge = h.MaxClosedUpdateAge

		ci, cts, err := h.cachedIssues(ctx, sp)
		if err != nil {
			klog.Errorf("closed issues: %v", err)
		}

		if cts.Before(age) {
			age = cts
		}
		closed = ci

		klog.V(1).Infof("%s/%s closed issue count: %d", sp.Repo.Organization, sp.Repo.Project, len(closed))
	}()

	wg.Wait()

	var is []*provider.Issue
	seen := map[string]bool{}

	for _, i := range append(open, closed...) {
		if len(h.debug) > 0 {
			if h.debug[i.GetNumber()] {
				klog.Errorf("*** Found debug issue #%d:\n%s", i.GetNumber(), formatStruct(i))
			} else {
				continue
			}
		}

		if seen[i.GetURL()] {
			klog.Errorf("unusual: I already saw #%d", i.GetURL())
			continue
		}
		seen[i.GetURL()] = true
		is = append(is, i)
	}

	var filtered []*Conversation
	klog.V(1).Infof("%s/%s aggregate issue count: %d, filtering for:\n%s", sp.Repo.Organization, sp.Repo.Project, len(is), sp.Filters)

	// Avoids updating PR references on a quiet repository
	mostRecentUpdate := time.Time{}
	for _, i := range is {
		if i.GetUpdatedAt().After(mostRecentUpdate) {
			mostRecentUpdate = i.GetUpdatedAt()
		}
	}

	for _, i := range is {
		// Inconsistency warning: issues use a list of labels, prs a list of label pointers
		labels := []*provider.Label{}
		for _, l := range i.Labels {
			l := l
			labels = append(labels, l)
		}

		if !preFetchMatch(i, labels, sp.Filters) {
			klog.V(1).Infof("#%d - %q did not match item filter: %s", i.GetNumber(), i.GetTitle(), sp.Filters)
			continue
		}

		klog.V(1).Infof("#%d - %q made it past pre-fetch: %s", i.GetNumber(), i.GetTitle(), sp.Filters)

		comments := []*provider.IssueComment{}

<<<<<<< HEAD
		if needComments(i, sp.Filters) && i.GetComments() > 0 {
			klog.V(1).Infof("#%d - %q: need comments for final filtering", i.GetNumber(), i.GetTitle())

			sp.IssueNumber = i.GetNumber()
			sp.NewerThan = h.mtime(i)
			sp.Fetch = !sp.NewerThan.IsZero()

			comments, _, err = h.cachedIssueComments(ctx, sp)
			if err != nil {
				klog.Errorf("comments: %v", err)
			}
=======
		fetchComments := false
		if needComments(i, fs) && i.GetComments() > 0 {
			klog.V(1).Infof("#%d - %q: need comments for final filtering", i.GetNumber(), i.GetTitle())
			fetchComments = !newerThan.IsZero()
		}

		comments, _, err = h.cachedIssueComments(ctx, org, project, i.GetNumber(), h.mtime(i), fetchComments)
		if err != nil {
			klog.Errorf("comments: %v", err)
>>>>>>> 289748ac
		}

		co := h.IssueSummary(i, comments, age)
		co.Labels = labels

		co.Similar = h.FindSimilar(co)
		if len(co.Similar) > 0 {
			co.Tags[tag.Similar] = true
		}

		if !postFetchMatch(co, sp.Filters) {
			klog.V(1).Infof("#%d - %q did not match post-fetch filter: %s", i.GetNumber(), i.GetTitle(), sp.Filters)
			continue
		}
		klog.V(1).Infof("#%d - %q made it past post-fetch: %s", i.GetNumber(), i.GetTitle(), sp.Filters)

		sp.UpdateAt = h.mtime(i)
		var timeline []*provider.Timeline
		if needTimeline(i, sp.Filters, false, sp.Hidden) {

			sp.IssueNumber = i.GetNumber()
			sp.Fetch = !sp.NewerThan.IsZero()

<<<<<<< HEAD
			timeline, err = h.cachedTimeline(ctx, sp)
			if err != nil {
				klog.Errorf("timeline: %v", err)
				continue
			}
		}

		sp.Fetch = !sp.NewerThan.IsZero()

		h.addEvents(ctx, sp, co, timeline)

		// Some labels are judged by linked PR state. Ensure that they are updated to the same timestamp.
		if needReviews(i, sp.Filters, sp.Hidden) && len(co.PullRequestRefs) > 0 {

			sp.NewerThan = mostRecentUpdate
			sp.Fetch = !sp.NewerThan.IsZero()

			co.PullRequestRefs = h.updateLinkedPRs(ctx, sp, co)
=======
		updatedAt := h.mtime(i)
		var timeline []*github.Timeline
		fetchTimeline := false
		if needTimeline(i, fs, false, hidden) {
			fetchTimeline = !newerThan.IsZero()
		}

		timeline, err = h.cachedTimeline(ctx, org, project, i.GetNumber(), updatedAt, fetchTimeline)
		if err != nil {
			klog.Errorf("timeline: %v", err)
		}
		h.addEvents(ctx, co, timeline, fetchTimeline)

		// Some labels are judged by linked PR state. Ensure that they are updated to the same timestamp.
		fetchReviews := false
		if needReviews(i, fs, hidden) && len(co.PullRequestRefs) > 0 {
			fetchReviews = !newerThan.IsZero()
>>>>>>> 289748ac
		}
		co.PullRequestRefs = h.updateLinkedPRs(ctx, co, mostRecentUpdate, fetchReviews)

		if !postEventsMatch(co, sp.Filters) {
			klog.V(1).Infof("#%d - %q did not match post-events filter: %s", i.GetNumber(), i.GetTitle(), sp.Filters)
			continue
		}
		klog.V(1).Infof("#%d - %q made it past post-events: %s", i.GetNumber(), i.GetTitle(), sp.Filters)

		filtered = append(filtered, co)
	}

	return filtered, age, nil
}

// NeedsClosed returns whether or not the filters require closed items
func NeedsClosed(fs []provider.Filter) bool {
	// First-pass filter: do any filters require closed data?
	for _, f := range fs {
		if f.ClosedCommenters != "" {
			klog.V(1).Infof("will need closed items due to ClosedCommenters=%s", f.ClosedCommenters)
			return true
		}
		if f.ClosedComments != "" {
			klog.V(1).Infof("will need closed items due to ClosedComments=%s", f.ClosedComments)
			return true
		}
		if f.State != "" && ((f.State != constants.OpenState) && (f.State != constants.OpenedState)) {
			klog.V(1).Infof("will need closed items due to State=%s", f.State)
			return true
		}
	}
	return false
}

func (h *Engine) SearchPullRequests(ctx context.Context, sp provider.SearchParams) ([]*Conversation, time.Time, error) {
	sp.Filters = openByDefault(sp)

<<<<<<< HEAD
	klog.V(1).Infof("Searching %s/%s for PR's matching: %s - newer than %s",
		sp.Repo.Organization, sp.Repo.Project, sp.Filters, logu.STime(sp.NewerThan))
=======
	klog.Infof("Gathering raw data for %s/%s PR's matching: %s - newer than %s", org, project, fs, logu.STime(newerThan))
>>>>>>> 289748ac
	filtered := []*Conversation{}

	var wg sync.WaitGroup

	var open []*provider.PullRequest
	var closed []*provider.PullRequest
	var err error
	age := time.Now()

	wg.Add(1)
	go func() {
		defer wg.Done()

		sp.State = constants.OpenState
		if sp.Repo.Host == constants.GitlabProviderHost {
			sp.State = constants.OpenedState
		}
		sp.UpdateAge = 0

		op, ots, err := h.cachedPRs(ctx, sp)
		if err != nil {
			klog.Errorf("open prs: %v", err)
			return
		}
		if ots.Before(age) {
			klog.Infof("setting age to %s (open PR count)", ots)
			age = ots
		}
		open = op
		klog.V(1).Infof("open PR count: %d", len(open))
	}()

	wg.Add(1)
	go func() {
		defer wg.Done()
		if !NeedsClosed(sp.Filters) {
			return
		}

		sp.UpdateAge = h.MaxClosedUpdateAge
		sp.State = constants.ClosedState

		cp, cts, err := h.cachedPRs(ctx, sp)
		if err != nil {
			klog.Errorf("closed prs: %v", err)
			return
		}

		if cts.Before(age) {
			klog.Infof("setting age to %s (open PR count)", cts)
			age = cts
		}

		closed = cp

		klog.V(1).Infof("closed PR count: %d", len(closed))
	}()

	wg.Wait()

	prs := []*provider.PullRequest{}
	for _, pr := range append(open, closed...) {
		if len(h.debug) > 0 {
			if h.debug[pr.GetNumber()] {
				klog.Errorf("*** Found debug PR #%d:\n%s", pr.GetNumber(), formatStruct(*pr))
			} else {
				klog.V(2).Infof("Ignoring #%s - does not match debug filter: %v", pr.GetHTMLURL(), h.debug)
				continue
			}
		}
		prs = append(prs, pr)
	}

	for _, pr := range prs {
		if !preFetchMatch(pr, pr.Labels, sp.Filters) {
			continue
		}

		var timeline []*provider.Timeline
		var reviews []*provider.PullRequestReview
		var comments []*provider.Comment

		if needComments(pr, sp.Filters) {

<<<<<<< HEAD
			sp.IssueNumber = pr.GetNumber()
			sp.NewerThan = h.mtime(pr)
			sp.Fetch = !sp.NewerThan.IsZero()

			comments, _, err = h.prComments(ctx, sp)
			if err != nil {
				klog.Errorf("comments: %v", err)
			}
		}

		if needTimeline(pr, sp.Filters, true, sp.Hidden) {

			sp.IssueNumber = pr.GetNumber()
			sp.NewerThan = h.mtime(pr)
			sp.Fetch = !sp.NewerThan.IsZero()

			timeline, err = h.cachedTimeline(ctx, sp)
			if err != nil {
				klog.Errorf("timeline: %v", err)
				continue
			}
		}

		if needReviews(pr, sp.Filters, sp.Hidden) {

			sp.IssueNumber = pr.GetNumber()
			sp.NewerThan = h.mtime(pr)
			sp.Fetch = !sp.NewerThan.IsZero()

			reviews, _, err = h.cachedReviews(ctx, sp)
			if err != nil {
				klog.Errorf("reviews: %v", err)
				continue
			}
=======
		fetchComments := false
		if needComments(pr, fs) {
			fetchComments = !newerThan.IsZero()
		}

		comments, _, err = h.prComments(ctx, org, project, pr.GetNumber(), h.mtime(pr), fetchComments)
		if err != nil {
			klog.Errorf("comments: %v", err)
		}

		fetchTimeline := false
		if needTimeline(pr, fs, true, hidden) {
			fetchTimeline = !newerThan.IsZero()
		}

		timeline, err = h.cachedTimeline(ctx, org, project, pr.GetNumber(), h.mtime(pr), fetchTimeline)
		if err != nil {
			klog.Errorf("timeline: %v", err)
		}

		fetchReviews := false
		if needReviews(pr, fs, hidden) {
			fetchReviews = !newerThan.IsZero()
		}
		reviews, _, err = h.cachedReviews(ctx, org, project, pr.GetNumber(), h.mtime(pr), fetchReviews)
		if err != nil {
			klog.Errorf("reviews: %v", err)
			continue
>>>>>>> 289748ac
		}

		if h.debug[pr.GetNumber()] {
			klog.Errorf("*** Debug PR timeline #%d:\n%s", pr.GetNumber(), formatStruct(timeline))
		}

		sp.Fetch = !sp.NewerThan.IsZero()
		sp.Age = age

		co := h.PRSummary(ctx, sp, pr, comments, timeline, reviews)
		co.Labels = pr.Labels
		co.Similar = h.FindSimilar(co)
		if len(co.Similar) > 0 {
			co.Tags[tag.Similar] = true
		}

		if !postFetchMatch(co, sp.Filters) {
			klog.V(4).Infof("PR #%d did not pass postFetchMatch with filter: %v", pr.GetNumber(), sp.Filters)
			continue
		}

		if !postEventsMatch(co, sp.Filters) {
			klog.V(1).Infof("#%d - %q did not match post-events filter: %s", pr.GetNumber(), pr.GetTitle(), sp.Filters)
			continue
		}

		filtered = append(filtered, co)
	}

	return filtered, age, nil
}

func needComments(i provider.IItem, fs []provider.Filter) bool {
	for _, f := range fs {
		if f.TagRegex() != nil {
			if ok, t := matchTag(tag.Tags, f.TagRegex(), f.TagNegate()); ok {
				if t.NeedsComments {
					klog.Infof("#%d - need comments due to tag %s (negate=%v)", i.GetNumber(), f.TagRegex(), f.TagNegate())
					return true
				}
			}
		}

		if f.ClosedCommenters != "" || f.ClosedComments != "" {
			klog.Infof("#%d - need comments due to closed comments", i.GetNumber())
			return true
		}

		if f.Responded != "" || f.Commenters != "" {
			klog.Infof("#%d - need comments due to responded/commenters filter", i.GetNumber())
			return true
		}
	}

	return (i.GetState() == constants.OpenState) || (i.GetState() == constants.OpenedState)
}

func needTimeline(i provider.IItem, fs []provider.Filter, pr bool, hidden bool) bool {
	if i.GetMilestone() != nil {
		return true
	}

	if (i.GetState() != constants.OpenState) && (i.GetState() != constants.OpenedState) {
		return false
	}

	if i.GetUpdatedAt() == i.GetCreatedAt() {
		return false
	}

	if pr {
		return true
	}

	for _, f := range fs {
		if f.TagRegex() != nil {
			if ok, t := matchTag(tag.Tags, f.TagRegex(), f.TagNegate()); ok {
				if t.NeedsTimeline {
					return true
				}
			}
		}
		if f.Prioritized != "" {
			return true
		}
	}

	return !hidden
}

func needReviews(i provider.IItem, fs []provider.Filter, hidden bool) bool {
	if (i.GetState() != constants.OpenState) && (i.GetState() != constants.OpenedState) {
		return false
	}

	if i.GetUpdatedAt() == i.GetCreatedAt() {
		return false
	}

	if hidden {
		return false
	}

	for _, f := range fs {
		if f.TagRegex() != nil {
			if ok, t := matchTag(tag.Tags, f.TagRegex(), f.TagNegate()); ok {
				if t.NeedsReviews {
					klog.V(1).Infof("#%d - need reviews due to tag %s (negate=%v)", i.GetNumber(), f.TagRegex(), f.TagNegate())
					return true
				}
			}
		}
	}

	return true
}

func formatStruct(x interface{}) string {
	s, err := prettyjson.Marshal(x)
	if err == nil {
		return string(s)
	}
	y := strings.Replace(spew.Sdump(x), "\n", "\n|", -1)
	y = strings.Replace(y, ", ", ",\n - ", -1)
	y = strings.Replace(y, "}, ", "},\n", -1)
	return strings.Replace(y, "},\n - ", "},\n", -1)
}<|MERGE_RESOLUTION|>--- conflicted
+++ resolved
@@ -36,21 +36,15 @@
 }
 
 // Search for GitHub issues or PR's
-<<<<<<< HEAD
 func (h *Engine) SearchIssues(ctx context.Context, sp provider.SearchParams) ([]*Conversation, time.Time, error) {
 	sp.Filters = openByDefault(sp)
 	klog.V(1).Infof(
-		"Gathering raw data for %s/%s search %s - newer than %s",
+		"Gathering raw data for %s/%s issues %s - newer than %s",
 		sp.Repo.Organization,
 		sp.Repo.Project,
 		sp.Filters,
 		logu.STime(sp.NewerThan),
 	)
-=======
-func (h *Engine) SearchIssues(ctx context.Context, org string, project string, fs []Filter, newerThan time.Time, hidden bool) ([]*Conversation, time.Time, error) {
-	fs = openByDefault(fs)
-	klog.Infof("Gathering raw data for %s/%s issues %s - newer than %s", org, project, fs, logu.STime(newerThan))
->>>>>>> 289748ac
 	var wg sync.WaitGroup
 
 	var open []*provider.Issue
@@ -153,29 +147,19 @@
 
 		comments := []*provider.IssueComment{}
 
-<<<<<<< HEAD
+		fetchComments := false
 		if needComments(i, sp.Filters) && i.GetComments() > 0 {
 			klog.V(1).Infof("#%d - %q: need comments for final filtering", i.GetNumber(), i.GetTitle())
-
-			sp.IssueNumber = i.GetNumber()
-			sp.NewerThan = h.mtime(i)
-			sp.Fetch = !sp.NewerThan.IsZero()
-
-			comments, _, err = h.cachedIssueComments(ctx, sp)
-			if err != nil {
-				klog.Errorf("comments: %v", err)
-			}
-=======
-		fetchComments := false
-		if needComments(i, fs) && i.GetComments() > 0 {
-			klog.V(1).Infof("#%d - %q: need comments for final filtering", i.GetNumber(), i.GetTitle())
-			fetchComments = !newerThan.IsZero()
-		}
-
-		comments, _, err = h.cachedIssueComments(ctx, org, project, i.GetNumber(), h.mtime(i), fetchComments)
+			fetchComments = !sp.NewerThan.IsZero()
+		}
+
+		sp.IssueNumber = i.GetNumber()
+		sp.NewerThan = h.mtime(i)
+		sp.Fetch = fetchComments
+
+		comments, _, err = h.cachedIssueComments(ctx, sp)
 		if err != nil {
 			klog.Errorf("comments: %v", err)
->>>>>>> 289748ac
 		}
 
 		co := h.IssueSummary(i, comments, age)
@@ -192,53 +176,32 @@
 		}
 		klog.V(1).Infof("#%d - %q made it past post-fetch: %s", i.GetNumber(), i.GetTitle(), sp.Filters)
 
-		sp.UpdateAt = h.mtime(i)
+		updatedAt := h.mtime(i)
 		var timeline []*provider.Timeline
+		fetchTimeline := false
 		if needTimeline(i, sp.Filters, false, sp.Hidden) {
-
-			sp.IssueNumber = i.GetNumber()
-			sp.Fetch = !sp.NewerThan.IsZero()
-
-<<<<<<< HEAD
-			timeline, err = h.cachedTimeline(ctx, sp)
-			if err != nil {
-				klog.Errorf("timeline: %v", err)
-				continue
-			}
-		}
-
-		sp.Fetch = !sp.NewerThan.IsZero()
+			fetchTimeline = !sp.NewerThan.IsZero()
+		}
+
+		sp.IssueNumber = i.GetNumber()
+		sp.Fetch = fetchTimeline
+		sp.UpdateAt = updatedAt
+
+		timeline, err = h.cachedTimeline(ctx, sp)
+		if err != nil {
+			klog.Errorf("timeline: %v", err)
+		}
 
 		h.addEvents(ctx, sp, co, timeline)
-
-		// Some labels are judged by linked PR state. Ensure that they are updated to the same timestamp.
-		if needReviews(i, sp.Filters, sp.Hidden) && len(co.PullRequestRefs) > 0 {
-
-			sp.NewerThan = mostRecentUpdate
-			sp.Fetch = !sp.NewerThan.IsZero()
-
-			co.PullRequestRefs = h.updateLinkedPRs(ctx, sp, co)
-=======
-		updatedAt := h.mtime(i)
-		var timeline []*github.Timeline
-		fetchTimeline := false
-		if needTimeline(i, fs, false, hidden) {
-			fetchTimeline = !newerThan.IsZero()
-		}
-
-		timeline, err = h.cachedTimeline(ctx, org, project, i.GetNumber(), updatedAt, fetchTimeline)
-		if err != nil {
-			klog.Errorf("timeline: %v", err)
-		}
-		h.addEvents(ctx, co, timeline, fetchTimeline)
 
 		// Some labels are judged by linked PR state. Ensure that they are updated to the same timestamp.
 		fetchReviews := false
-		if needReviews(i, fs, hidden) && len(co.PullRequestRefs) > 0 {
-			fetchReviews = !newerThan.IsZero()
->>>>>>> 289748ac
-		}
-		co.PullRequestRefs = h.updateLinkedPRs(ctx, co, mostRecentUpdate, fetchReviews)
+		if needReviews(i, sp.Filters, sp.Hidden) && len(co.PullRequestRefs) > 0 {
+			fetchReviews = !sp.NewerThan.IsZero()
+		}
+		sp.NewerThan = mostRecentUpdate
+		sp.Fetch = fetchReviews
+		co.PullRequestRefs = h.updateLinkedPRs(ctx, sp, co)
 
 		if !postEventsMatch(co, sp.Filters) {
 			klog.V(1).Infof("#%d - %q did not match post-events filter: %s", i.GetNumber(), i.GetTitle(), sp.Filters)
@@ -275,12 +238,8 @@
 func (h *Engine) SearchPullRequests(ctx context.Context, sp provider.SearchParams) ([]*Conversation, time.Time, error) {
 	sp.Filters = openByDefault(sp)
 
-<<<<<<< HEAD
-	klog.V(1).Infof("Searching %s/%s for PR's matching: %s - newer than %s",
+	klog.V(1).Infof("Gathering raw data for %s/%s PR's matching: %s - newer than %s",
 		sp.Repo.Organization, sp.Repo.Project, sp.Filters, logu.STime(sp.NewerThan))
-=======
-	klog.Infof("Gathering raw data for %s/%s PR's matching: %s - newer than %s", org, project, fs, logu.STime(newerThan))
->>>>>>> 289748ac
 	filtered := []*Conversation{}
 
 	var wg sync.WaitGroup
@@ -363,73 +322,47 @@
 		var reviews []*provider.PullRequestReview
 		var comments []*provider.Comment
 
+		fetchComments := false
 		if needComments(pr, sp.Filters) {
-
-<<<<<<< HEAD
-			sp.IssueNumber = pr.GetNumber()
-			sp.NewerThan = h.mtime(pr)
-			sp.Fetch = !sp.NewerThan.IsZero()
-
-			comments, _, err = h.prComments(ctx, sp)
-			if err != nil {
-				klog.Errorf("comments: %v", err)
-			}
-		}
-
+			fetchComments = !sp.NewerThan.IsZero()
+		}
+
+		sp.IssueNumber = pr.GetNumber()
+		sp.NewerThan = h.mtime(pr)
+		sp.Fetch = fetchComments
+
+		comments, _, err = h.prComments(ctx, sp)
+		if err != nil {
+			klog.Errorf("comments: %v", err)
+		}
+
+		fetchTimeline := false
 		if needTimeline(pr, sp.Filters, true, sp.Hidden) {
-
-			sp.IssueNumber = pr.GetNumber()
-			sp.NewerThan = h.mtime(pr)
-			sp.Fetch = !sp.NewerThan.IsZero()
-
-			timeline, err = h.cachedTimeline(ctx, sp)
-			if err != nil {
-				klog.Errorf("timeline: %v", err)
-				continue
-			}
-		}
-
+			fetchTimeline = !sp.NewerThan.IsZero()
+		}
+
+		sp.IssueNumber = pr.GetNumber()
+		sp.NewerThan = h.mtime(pr)
+		sp.Fetch = fetchTimeline
+
+		timeline, err = h.cachedTimeline(ctx, sp)
+		if err != nil {
+			klog.Errorf("timeline: %v", err)
+		}
+
+		fetchReviews := false
 		if needReviews(pr, sp.Filters, sp.Hidden) {
-
-			sp.IssueNumber = pr.GetNumber()
-			sp.NewerThan = h.mtime(pr)
-			sp.Fetch = !sp.NewerThan.IsZero()
-
-			reviews, _, err = h.cachedReviews(ctx, sp)
-			if err != nil {
-				klog.Errorf("reviews: %v", err)
-				continue
-			}
-=======
-		fetchComments := false
-		if needComments(pr, fs) {
-			fetchComments = !newerThan.IsZero()
-		}
-
-		comments, _, err = h.prComments(ctx, org, project, pr.GetNumber(), h.mtime(pr), fetchComments)
-		if err != nil {
-			klog.Errorf("comments: %v", err)
-		}
-
-		fetchTimeline := false
-		if needTimeline(pr, fs, true, hidden) {
-			fetchTimeline = !newerThan.IsZero()
-		}
-
-		timeline, err = h.cachedTimeline(ctx, org, project, pr.GetNumber(), h.mtime(pr), fetchTimeline)
-		if err != nil {
-			klog.Errorf("timeline: %v", err)
-		}
-
-		fetchReviews := false
-		if needReviews(pr, fs, hidden) {
-			fetchReviews = !newerThan.IsZero()
-		}
-		reviews, _, err = h.cachedReviews(ctx, org, project, pr.GetNumber(), h.mtime(pr), fetchReviews)
+			fetchReviews = !sp.NewerThan.IsZero()
+		}
+
+		sp.IssueNumber = pr.GetNumber()
+		sp.NewerThan = h.mtime(pr)
+		sp.Fetch = fetchReviews
+
+		reviews, _, err = h.cachedReviews(ctx, sp)
 		if err != nil {
 			klog.Errorf("reviews: %v", err)
 			continue
->>>>>>> 289748ac
 		}
 
 		if h.debug[pr.GetNumber()] {
