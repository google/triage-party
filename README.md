# Triage Party 🎉

`NOTE: This is not an officially supported Google product`

Triage Party is a tool for triaging incoming GitHub issues for large open-source projects, built with the GitHub API.

![screenshot](screenshot.png)

Triage Party focuses on reducing response latency for incoming GitHub issues and PR's, and ensure that conversations are not lost in the ether. It was built from the [Google Container DevEx team](https://github.com/GoogleContainerTools)'s experience contributing to popular open-source projects, such as [minikube](https://github.com/kubernetes/minikube), [Skaffold](https://github.com/GoogleContainerTools/skaffold/), and [Kaniko](https://github.com/GoogleContainerTools/kaniko/).

Triage Party is a stateless Go web application, configured via YAML. While it has been optimized for Google Cloud Run deployments, it's deployable anywhere due to its low memory footprint: even on a Raspberry Pi.

## Features

* Queries that are not possible on GitHub:
  * conversation state (`tag: recv`, `tag: send`)
  * how long since a project member responded (`responded: +15d`)
  * duration (`updated: +30d`)
  * regexp (`label: priority/.*`)
  * reactions (`reactions: >=5`)
  * comment popularity (`comments-per-month: >0.9`)
  * duplicate detection
  * ... and more!
* Multi-player mode: Supports up to 20 simultaneous players in group triage
* Easily open groups of issues into browser tabs (must allow pop-ups)
* Queries across multiple repositories
* "Shift-Reload" for live data pull

## Triage Party in production

See these fine examples in the wild:

* [kubernetes/minikube](http://tinyurl.com/mk-tparty)
* [GoogleContainerTools/skaffold](http://tinyurl.com/skaffold-tparty)
* [jetstack/cert-manager](https://triage.build-infra.jetstack.net/)

## Requirements

* [GitHub API token](https://help.github.com/en/articles/creating-a-personal-access-token-for-the-command-line)
* Go v1.14 or higher

## Try it locally

See what Triage Party would look like for an arbitrary repository:

```shell
go run cmd/server/main.go \
  --github-token-file=<path to a file containing your github token> \
  --config examples/generic-kubernetes.yaml \
  --repos kubernetes/sig-release
```

Then visit [http://localhost:8080/](http://localhost:8080/)

The first time you run Triage Party against a new repository, there will be a long delay as it will download data from GitHub. This data will be cached for subsequent runs. We're working to improve this latency.

## Configuration

<<<<<<< HEAD
### Creating a Github token file

1. Create a GitHub token: https://help.github.com/en/github/authenticating-to-github/creating-a-personal-access-token-for-the-command-line
2. Store token by pasting it into a text-file:
` YOUR_GENERATED_TOKEN > /path/to/file`

### Configuring collections and rules

Each page is configured with a `collection` that references multiple queries (`rules`). These rules can be shared across pages:
=======
Each page within Triage Party is represented by a `collection`. Each collection references a list of `rules` that can be shared across collections. Here is a simple collection, which creates a page named `I like soup!`, containing two rules:
>>>>>>> 59880a4b

```yaml
collections:
  - id: soup
    name: I like soup!
    rules:
      - discuss
      - many-reactions
```

The first rule, `discuss`, include all items labelled as `triage/discuss`, whether they are pull requests or issues, open or closed.


```yaml
rules:
  discuss:
    name: "Items for discussion"
    resolution: "Discuss and remove label"
    filters:
      - label: triage/discuss
      - state: "all"
```

The second rule, `many-reactions`, is more fine-grained. It is only focused on issues that have seen more than 3 comments, with an average of over 1 reaction per month, is not prioritized highly, and has not seen a response by a member of the project within 2 months:

``` yaml
  many-reactions:
    name: "many reactions, low priority, no recent comment"
    resolution: "Bump the priority, add a comment"
    type: issue
    filters:
      - reactions: ">3"
      - reactions-per-month: ">1"
      - label: "!priority/p0"
      - label: "!priority/p1"
      - responded: +60d
```

For full example configurations, see `examples/*.yaml`. There are two that are particularly useful to get started:

* [generic-project](examples/generic-project.yaml): uses label regular expressions that work for most GitHub projects
* [generic-kubernetes](examples/generic-project.yaml): for projects that use Kubernetes-style labels, particularly  prioritization

## Filter language

```yaml
# issue state (default is "open")
- state:(open|closed|all)

# GitHub label
- label: [!]regex

# Issue or PR title
- title: [!]regex

# Internal tagging: particularly useful tags are:
# - recv: updated by author more recently than a project member
# - recv-q: updated by author with a question
# - send: updated by a project member more recently than the author
- tag: [!]regex

# GitHub milestone
- milestone: string

# Duration since item was created
- created: [-+]duration   # example: +30d
# Duration since item was updated
- updated: [-+]duration
# Duration since item was responded to by a project member
- responded: [-+]duration

# Number of reactions this item has received
- reactions: [><=]int  # example: +5
# Number of reactions per month on average
- reactions-per-month: [><=]float

# Number of comments this item has received
- comments: [><=]int
# Number of comments per month on average
- comments-per-month: [><=]int
# Number of comments this item has received while closed!
- comments-while-closed: [><=]int

# Number of commenters on this item
- commenters: [><=]int
# Number of commenters who have interactive with this item while closed
- commenters-while-closed: [><=]int
# Number of commenters tthis item has had per month on average
- commenters-per-month: [><=]float
```

## Deploying Triage Party

Docker:

```shell
env DOCKER_BUILDKIT=1 \
  GITHUB_TOKEN_PATH=<path to your github token> \
  docker build --tag=tp \
  --build-arg CFG=examples/generic-project.yaml \
  --secret id=github,src=$GITHUB_TOKEN_PATH .

docker run -p 8080:8080 tp
```

Cloud Run:

See [examples/minikube-deploy.sh](examples/minikube-deploy.sh)

Kubernetes:

See [examples/generic-kubernetes.yaml](examples/generic-kubernetes.yaml)<|MERGE_RESOLUTION|>--- conflicted
+++ resolved
@@ -56,19 +56,15 @@
 
 ## Configuration
 
-<<<<<<< HEAD
 ### Creating a Github token file
 
 1. Create a GitHub token: https://help.github.com/en/github/authenticating-to-github/creating-a-personal-access-token-for-the-command-line
 2. Store token by pasting it into a text-file:
-` YOUR_GENERATED_TOKEN > /path/to/file`
+`echo YOUR_GENERATED_TOKEN > /path/to/file`
 
 ### Configuring collections and rules
 
-Each page is configured with a `collection` that references multiple queries (`rules`). These rules can be shared across pages:
-=======
 Each page within Triage Party is represented by a `collection`. Each collection references a list of `rules` that can be shared across collections. Here is a simple collection, which creates a page named `I like soup!`, containing two rules:
->>>>>>> 59880a4b
 
 ```yaml
 collections:
